--- conflicted
+++ resolved
@@ -19,10 +19,7 @@
 
 from .const import (
     DOMAIN,
-<<<<<<< HEAD
     CONF_MAP_MARKER_PATH,
-=======
->>>>>>> 013cf9c2
 )
 from .coordinator import ZcsMowerDataUpdateCoordinator
 from .entity import ZcsMowerEntity
@@ -117,7 +114,6 @@
     @property
     def device_class(self):
         """Return Device Class."""
-<<<<<<< HEAD
         return None
 
     @property
@@ -133,7 +129,4 @@
             not os.path.isfile(map_marker_path)
         ):
             return None
-        return map_marker_path.replace(local_dir, "/local")
-=======
-        return None
->>>>>>> 013cf9c2
+        return map_marker_path.replace(local_dir, "/local")