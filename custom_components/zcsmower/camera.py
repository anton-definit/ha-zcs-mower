--- conflicted
+++ resolved
@@ -150,12 +150,8 @@
         self._generate_image()
 
     def _generate_image(self) -> None:
-<<<<<<< HEAD
+        """Generate image."""
         if self.map_enabled:
-=======
-        """Generate image."""
-        if self.config_entry.options.get(CONF_MAP_ENABLE, False):
->>>>>>> a2e79111
             map_image_path = self.config_entry.options.get(CONF_MAP_IMAGE_PATH, None)
             if map_image_path and os.path.isfile(map_image_path):
                 map_image = Image.open(map_image_path, "r")
